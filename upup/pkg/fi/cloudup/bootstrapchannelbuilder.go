--- conflicted
+++ resolved
@@ -290,11 +290,7 @@
 
 		{
 			key := "coredns.addons.k8s.io"
-<<<<<<< HEAD
-			version := "1.3.1-kops.6"
-=======
-			version := "1.6.6-kops.1"
->>>>>>> 891f2c83
+			version := "1.6.6-kops.2"
 
 			{
 				location := key + "/k8s-1.12.yaml"
